"""
This script is to prepare BED files containing interacting digests and promoter regions used for motif analysis.
It iterates a file with interactions, gene symbols,
strand and TSS information, etc. created with the script 'get_gene_symbols_of_interactions_script.py'.

Six BED files are created:

   1. BED files with regions of interacting digests

      a. of directed interactions ('S' or 'T' in column 3 of file with gene symbols and interactions)
         '<OUT_PREFIX>_directed_digests.bed'

      b. of undirected reference interactions ('URAA' in column 3 of file with gene symbols and interactions)
         '<OUT_PREFIX>_undirected_digests.bed'

   2. BED files for promoter regions

      a. on directed interacting digests
         i. and on the '-' strand
            '<OUT_PREFIX>_directed_minus_tss.bed'

         ii. and on the '+' strand
            '<OUT_PREFIX>_directed_plus_tss.bed'

      b. on undirected interacting digests
         i. and on the '-' strand
            '<OUT_PREFIX>_undirected_minus_tss.bed'

         ii. and on the '+' strand
            '<OUT_PREFIX>_undirected_plus_tss.bed'

Use copy these lines to a text file:

chr9:128781853-128788644;chr9:128855420-128861085	66776	S	TBC1D13;KYAT1	12:0	AA	8.32	+/-	chr9:128787253:+,chr9:128787207:+;chr9:128860532:-
chr17:39397580-39405334;chr17:39461300-39463357	55966	T	FBXL20;CDK12	33:11	AA	7.37	-/+	chr17:39402556:-,chr17:39401626:-;chr17:39461486:+
chr3:101509230-101513979;chr3:101842446-101853540	328467	URAA	SENP7;NFKBIZ	6:3	AA	1.37	-/+	chr3:101513212:-,chr3:101513241:-;chr3:101849514:+
chr21:30736306-30747469;chr21:30819004-30819702	71535	URAI	KRTAP21-2;	8:4	AI	1.64	-/-1	chr21:30747259:-;
chr5:74778161-74782279;chr5:74867764-74868683	85485	URII	;	17:6	II	4.05	-1/-1	;
chr5:88676106-88682018;chr5:88927332-88929569	245314	NA	LINC00461,MEF2C-AS2;	5:1	II	2.21	d/-1	chr5:88676298:-,chr5:88678448:-,chr5:88676218:+;

gzip the test file and use this file as input for this script.
Digest and promoter will be extracted only for the first two lines (directed interactions) and the third line (undirected reference interaction).

The BED files with digest regions are used for motif discovery using DREME.
The BED files with promoter regions are used the analysis of motif occurrences relative to TSS using Centrimo.

We use 'bedtools getfasta' for sequence extraction and gsub for repeat masking.
"""

import argparse
import gzip


### Parse command line
######################

parser = argparse.ArgumentParser(description='Extract regions for motif analysis from file with interactions and gene symbols.')
parser.add_argument('--out-prefix', help='Prefix for output.', default='OUTPREFIX')
parser.add_argument('--interaction-gs-file', help='Interaction file with gene symbols created with \'get_gene_symbols_of_interactions_script.py\'.')
parser.add_argument('--chrom-info-file', help='File with chromosome sizes <CHROMOSOME NAME>\\t<CHROMOSOME SIZE>.')
parser.add_argument('--up-dist', help='Number of bases upstream of TSS.', default=1000)
parser.add_argument('--down-dist', help='Number of bases upstream of TSS.', default=1000)
parser.add_argument('--allowed-enrichment-pair-tags', help='Set of allowed enrichment pair tags for digests (\'AA\', \'AI\',\'IA\',\'II\', ...) separated by \';\'.', default="AA")
parser.add_argument('--allowed-strand-pair-tags', help='Set of allowed strand pair tags for digests (\'-/-\', \'+/+\', \'+/-\',\'-/+\',\'-/d\', ...) separated by \';\'.', default="-/-;+/+")
parser.add_argument('--allowed-interaction-categories-directed', help='Set categories of directed interactions (\'S\' and \'T\') separated by \';\'.', default="S;T")
parser.add_argument('--allowed-interaction-categories-undirected', help='Set categories of directed interactions (\'NA\', \'U\', \'URAA\', \'URAI\' and \'URII\') separated by \';\'.', default="URAA")


args = parser.parse_args()
out_prefix = args.out_prefix
interaction_gs_file = args.interaction_gs_file # central file that contains a lot of information about interactions
chrom_info_file = args.chrom_info_file # needed to avoid promoter coordinates outside chromosome regions
up_dist = int(args.up_dist) # used to determine start coordinates of promoter regions
down_dist = int(args.down_dist) # used to determine end coordinates of promoter regions
allowed_enrichment_pair_tags = args.allowed_enrichment_pair_tags # only interactions with these enrichment pair tags will be used
allowed_strand_pair_tags = args.allowed_strand_pair_tags # only interactions with these strand pair tags will be used
allowed_interaction_categories_directed = args.allowed_interaction_categories_directed # only directed interactions with these categories will be used
allowed_interaction_categories_undirected = args.allowed_interaction_categories_undirected # only undirected with these categories will be used


print("[INFO] " + "Input parameters")
print("\t[INFO] Analysis for: " + out_prefix)
print("\t[INFO] --interaction-gs-file: " + interaction_gs_file)
print("\t[INFO] --chrom-info-file: " + chrom_info_file)
print("\t[INFO] --up-dist: " + str(up_dist))
print("\t[INFO] --down-dist: " + str(down_dist))
print("\t[INFO] --enrichment-strand-pair-tags: " + allowed_enrichment_pair_tags)
print("\t[INFO] --allowed-strand-pair-tags: " + allowed_strand_pair_tags)
print("\t[INFO] --allowed-interaction-categories-directed: " + allowed_interaction_categories_directed)
print("\t[INFO] --allowed-interaction-categories-undirected: " + allowed_interaction_categories_undirected)


### Prepare output files
########################

# convert aallowed pair tag strings into lists
allowed_strand_pair_tags = str(allowed_strand_pair_tags).split(";")
#print(allowed_strand_pair_tags)
allowed_enrichment_pair_tags = str(allowed_enrichment_pair_tags).split(";")
#print(allowed_enrichment_pair_tags)
allowed_interaction_categories_directed = str(allowed_interaction_categories_directed).split(";")
print(allowed_interaction_categories_directed)
allowed_interaction_categories_undirected = str(allowed_interaction_categories_undirected).split(";")
print(allowed_interaction_categories_undirected)

# create two BED files for regions of directed interactions
file_name_directed_digests = out_prefix + "_directed_digests.bed"
directed_digests_output_bed = open(file_name_directed_digests, 'wt')
file_name_undirected_digests = out_prefix + "_undirected_digests.bed"
undirected_digests_output_bed = open(file_name_undirected_digests, 'wt')

# create two BED files promoters on digests of directed iteractions, one for TSS on the plus and another one for TSS on the minus strand
file_name_directed_minus_tss = out_prefix + "_directed_minus_tss.bed"
directed_minus_tss_output_bed = open(file_name_directed_minus_tss, 'wt')
file_name_directed_plus_tss = out_prefix + "_directed_plus_tss.bed"
directed_plus_tss_output_bed = open(file_name_directed_plus_tss, 'wt')

# create two BED files promoters on digests of undirected iteractions, one for TSS on the plus and another one for TSS on the minus strand
file_name_undirected_minus_tss = out_prefix + "_undirected_minus_tss.bed"
undirected_minus_tss_output_bed = open(file_name_undirected_minus_tss, 'wt')
file_name_undirected_plus_tss = out_prefix + "_undirected_plus_tss.bed"
undirected_plus_tss_output_bed = open(file_name_undirected_plus_tss, 'wt')


### Prepare variables and data structures
#########################################

chrom_sizes = {}
with open(chrom_info_file, 'rt') as fp:
    line = fp.readline()
    while line:
        chr_name = line.split("\t")[0]
        chr_size = line.split("\t")[1]
        chrom_sizes[chr_name] = int(chr_size)
        line = fp.readline()

directed_minus_tss = set()
directed_plus_tss = set()
undirected_minus_tss = set()
undirected_plus_tss = set()


### Iterate interaction file with gene symbols
##############################################
cnt=0
print("[INFO] Iterating interaction file with gene symbols " + interaction_gs_file + " ...")
with gzip.open(interaction_gs_file, 'rt') as fp:

    n_interaction_total = 0 # counter to track progress
    line = fp.readline()

    while line:

        line = line.rstrip()

        n_interaction_total += 1
        if n_interaction_total % 100000 == 0:
            print("\t[INFO]", n_interaction_total, "interactions processed ...")

        field = line.split("\t")

        if field[5] not in allowed_enrichment_pair_tags: # use only interactions with specified digest enrichment pair tags
            line = fp.readline()
            continue

        if field[7] not in allowed_strand_pair_tags: # use only interactions with specified digest strand pair tags
            line = fp.readline()
            continue

        # get coordinates of interacting digests
        coords = field[0].split(";")
        coord_a = coords[0]
        coord_b = coords[1]
        chr_a = coord_a.split(":")[0]
        chr_b = coord_b.split(":")[0]
        sta_a = int(coord_a.split(":")[1].split("-")[0])
        sta_b = int(coord_b.split(":")[1].split("-")[0])
        end_a = int(coord_a.split(":")[1].split("-")[1])
        end_b = int(coord_b.split(":")[1].split("-")[1])

        # get category of interacting digest
        interaction_category = field[2]

<<<<<<< HEAD
        if interaction_category in allowed_interaction_categories_directed:

=======
        if interaction_category == "S" or interaction_category == "T":
            cnt += 1
>>>>>>> 7d25a579
            # get TSS associated with interacting digests
            tss_d1 = field[8].split(";")[0].split(",")
            for tss in tss_d1:
                chromosome = tss.split(":")[0]
                sta = int(tss.split(":")[1]) - up_dist
                strand = tss.split(":")[2]
                if sta < 0:
                    continue
                end = int(tss.split(":")[1]) + down_dist
                if chrom_sizes[chromosome] < end:
                    continue

                if strand == "-":
                    directed_minus_tss.add(chromosome + "\t" + str(sta) + "\t" + str(end) + "\t" + strand)
                elif strand == "+":
                    directed_plus_tss.add(chromosome + "\t" + str(sta) + "\t" + str(end) + "\t" + strand)
                else:
                    print("Warning: Strand symbol of TSS was neither \'-\' not \'+\'!")

            tss_d2 = field[8].split(";")[1].split(",")
            for tss in tss_d2:
                chromosome = tss.split(":")[0]
                sta = int(tss.split(":")[1]) - up_dist
                strand = tss.split(":")[2]
                if sta < 0:
                    continue
                end = int(tss.split(":")[1]) + down_dist
                if chrom_sizes[chromosome] < end:
                    continue

                if strand == "-":
                    directed_minus_tss.add(chromosome + "\t" + str(sta) + "\t" + str(end) + "\t" + strand)
                elif strand == "+":
                    directed_plus_tss.add(chromosome + "\t" + str(sta) + "\t" + str(end) + "\t" + strand)
                else:
                    print("Warning: Strand symbol of TSS was neither \'-\' not \'+\'!")

            # print digest regions to BED file for directed interactions
            directed_digests_output_bed.write(chr_a + "\t" + str(sta_a) + "\t" + str(end_a) + "\t" + str(cnt) + "\n")
            cnt += 1
            directed_digests_output_bed.write(chr_b + "\t" + str(sta_b) + "\t" + str(end_b) + "\t" + str(cnt) + "\n")

<<<<<<< HEAD
        elif interaction_category in allowed_interaction_categories_undirected:

=======
        elif interaction_category == "URAA":
            cnt += 1
>>>>>>> 7d25a579
            # get TSS associated with the first interacting digest
            tss_d1 = field[8].split(";")[0].split(",")
            for tss in tss_d1:
                chromosome = tss.split(":")[0]
                sta = int(tss.split(":")[1]) - up_dist
                strand = tss.split(":")[2]
                if sta < 0:
                    continue
                end = int(tss.split(":")[1]) + down_dist
                if chrom_sizes[chromosome] < end:
                    continue

                if strand == "-":
                    undirected_minus_tss.add(chromosome + "\t" + str(sta) + "\t" + str(end) + "\t" + strand)
                elif strand == "+":
                    undirected_plus_tss.add(chromosome + "\t" + str(sta) + "\t" + str(end) + "\t" + strand)
                else:
                    print("Warning: Strand symbol of TSS was neither \'-\' not \'+\'!")

            # get TSS associated with the second interacting digest
            tss_d2 = field[8].split(";")[1].split(",")
            for tss in tss_d2:
                chromosome = tss.split(":")[0]
                sta = int(tss.split(":")[1]) - up_dist
                strand = tss.split(":")[2]
                if sta < 0:
                    continue
                end = int(tss.split(":")[1]) + down_dist
                if chrom_sizes[chromosome] < end:
                    continue

                if strand == "-":
                    undirected_minus_tss.add(chromosome + "\t" + str(sta) + "\t" + str(end) + "\t" + strand)
                elif strand == "+":
                    undirected_plus_tss.add(chromosome + "\t" + str(sta) + "\t" + str(end) + "\t" + strand)
                else:
                    print("Warning: Strand symbol of TSS was neither \'-\' not \'+\'!")

            # write digest regions to BED file for undirected interactions
            undirected_digests_output_bed.write(chr_a + "\t" + str(sta_a) + "\t" + str(end_a) + "\t" + str(cnt) + "\n")
            cnt += 1
            undirected_digests_output_bed.write(chr_b + "\t" + str(sta_b) + "\t" + str(end_b) + "\t" + str(cnt) + "\n")

        line = fp.readline()


### Write promoter sets to file
###############################

#print("Directed/-")
for promoter in directed_minus_tss:
    directed_minus_tss_output_bed.write(promoter + "\n")
    #print(promoter)
#print("Directed/+")
for promoter in directed_plus_tss:
    directed_plus_tss_output_bed.write(promoter + "\n")
    #print(promoter)
#print("Undirected/-")
for promoter in undirected_minus_tss:
    undirected_minus_tss_output_bed.write(promoter + "\n")
    #print(promoter)
#print("Undirected/+")
for promoter in undirected_plus_tss:
    undirected_plus_tss_output_bed.write(promoter + "\n")
    #print(promoter)


### Close output BED files
##########################

directed_digests_output_bed.close()
undirected_digests_output_bed.close()

directed_minus_tss_output_bed.close()
directed_plus_tss_output_bed.close()

undirected_minus_tss_output_bed.close()
undirected_plus_tss_output_bed.close()<|MERGE_RESOLUTION|>--- conflicted
+++ resolved
@@ -181,13 +181,8 @@
         # get category of interacting digest
         interaction_category = field[2]
 
-<<<<<<< HEAD
         if interaction_category in allowed_interaction_categories_directed:
-
-=======
-        if interaction_category == "S" or interaction_category == "T":
             cnt += 1
->>>>>>> 7d25a579
             # get TSS associated with interacting digests
             tss_d1 = field[8].split(";")[0].split(",")
             for tss in tss_d1:
@@ -230,13 +225,8 @@
             cnt += 1
             directed_digests_output_bed.write(chr_b + "\t" + str(sta_b) + "\t" + str(end_b) + "\t" + str(cnt) + "\n")
 
-<<<<<<< HEAD
         elif interaction_category in allowed_interaction_categories_undirected:
-
-=======
-        elif interaction_category == "URAA":
             cnt += 1
->>>>>>> 7d25a579
             # get TSS associated with the first interacting digest
             tss_d1 = field[8].split(";")[0].split(",")
             for tss in tss_d1:
